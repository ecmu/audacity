--- conflicted
+++ resolved
@@ -142,37 +142,11 @@
 
 ;Get rid of previous uninstall item
 Type: files; Name: "{app}\unins*.*"
-<<<<<<< HEAD
                                          
-=======
-
-; Get rid of no longer used test.lsp.
-Type: files; Name: "{app}\Nyquist\test.lsp"
-
-; Get rid of specific LADSPA plug-ins that we now ship with different names.
-Type: files; Name: "{app}\Plug-Ins\GVerb.dll"
-Type: files; Name: "{app}\Plug-Ins\Hard Limiter.dll"
-Type: files; Name: "{app}\Plug-Ins\hard_limiter_1413.dll"
-Type: files; Name: "{app}\Plug-Ins\sc4.dll"
-
-;Get rid of any modules that we have ever installed
-Type: files; Name: "{app}\Modules\mod-script-pipe.dll"
-Type: files; Name: "{app}\Modules\mod-script-pipe.exp"
-Type: files; Name: "{app}\Modules\mod-script-pipe.lib"
-Type: files; Name: "{app}\Modules\mod-nyq-bench.dll"
-
-;get rid of the Modules dir, if it is empty
-Type: dirifempty; Name: "{app}\Modules"
-
-; Get rid of gverb that we no longer ship
-Type: files; Name: "{app}\Plug-Ins\gverb_1216.dll"
-
 ; Get rid of old nyquist plugins that we no longer ship
 Type: files; Name: "{app}\Plug-Ins\crossfadein.ny"
 Type: files; Name: "{app}\Plug-Ins\crossfadeout.ny"
 Type: files; Name: "{app}\Plug-Ins\clicktrack.ny"
-                                            
->>>>>>> e78d209a
 [Registry]
 ; No longer allow user to choose whether to associate AUP file type with Audacity.
 ; Leaving this one commented out example of the old way.
